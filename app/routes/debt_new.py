"""
New debt management API endpoints using repository pattern and enhanced models.
Provides RESTful API for debt management that exactly matches frontend expectations.
"""

from typing import List, Optional, Dict, Any
from fastapi import APIRouter, Depends, HTTPException, status, Query
from pydantic import BaseModel, Field
from datetime import datetime, date, timedelta
from uuid import UUID

from app.repositories.debt_repository import DebtRepository
from app.repositories.payment_repository import PaymentRepository
from app.repositories.analytics_repository import AnalyticsRepository
from app.models.debt import (
    DebtResponse, DebtCreate, DebtCreateRequest, DebtUpdate, DebtType, PaymentFrequency
)
from app.models.payment import (
    PaymentHistoryResponse, PaymentCreate, PaymentStatus
)
from app.models.analytics import DebtSummaryResponse as AnalyticsDebtSummaryResponse
from app.middleware.auth import CurrentUser
from app.utils.auth import AuthUtils
from app.services.ai_service import AIService
from app.services.ai_insights_cache_service import AIInsightsCacheService
<<<<<<< HEAD
from app.databases.database import get_db, get_async_db_session
=======
from app.databases.database import get_db, get_sqlalchemy_session
>>>>>>> 64e95af2
from sqlalchemy.ext.asyncio import AsyncSession
import logging

router = APIRouter()
logger = logging.getLogger(__name__)


<<<<<<< HEAD
async def safe_invalidate_user_cache(ai_cache_service: AIInsightsCacheService, user_id: str) -> bool:
    """
    Safely invalidate user cache without affecting main operation.
    Isolates cache errors to prevent session corruption.
    Returns True if successful, False if failed.
    """
    try:
        logger.info(f"[CACHE] Attempting cache invalidation for user {user_id}")
        success = await ai_cache_service.invalidate_cache_for_user(user_id)
        if success:
            logger.info(f"[CACHE] Successfully invalidated cache for user {user_id}")
            return True
        else:
            logger.warning(f"[CACHE] Cache invalidation returned False for user {user_id}")
            return False
    except Exception as e:
        # Log the error with full details but don't propagate it
        logger.error(f"[CACHE] Cache invalidation failed for user {user_id}: {type(e).__name__}: {str(e)}")
        logger.error(f"[CACHE] Full error traceback:", exc_info=True)
        # Cache failures should not affect the main operation - return False but continue
        return False


# Dependency injection - Fixed to use proper SQLAlchemy session
async def get_ai_cache_service(
    session: AsyncSession = Depends(get_async_db_session)
) -> AIInsightsCacheService:
    """
    Get AI insights cache service instance with proper SQLAlchemy session.
    Uses FastAPI dependency injection for proper session lifecycle management.
    """
    try:
        logger.debug("Creating AI cache service with injected SQLAlchemy session")
        return AIInsightsCacheService(session)
    except Exception as e:
        logger.error(f"Failed to create AI cache service: {e}")
        raise
=======
# Dependency injection
async def get_ai_cache_service(db_session: AsyncSession = Depends(get_sqlalchemy_session)) -> AIInsightsCacheService:
    """Get AI insights cache service instance"""
    return AIInsightsCacheService(db_session)
>>>>>>> 64e95af2


# Request/Response models
class PaymentRecordRequest(BaseModel):
    """Request model for recording a payment"""
    amount: float = Field(..., gt=0, description="Payment amount")
    payment_date: str = Field(..., pattern=r'^\d{4}-\d{2}-\d{2}$', description="Payment date in YYYY-MM-DD format")
    principal_portion: Optional[float] = Field(None, ge=0, description="Portion that goes to principal")
    interest_portion: Optional[float] = Field(None, ge=0, description="Portion that goes to interest")
    notes: Optional[str] = Field(None, max_length=1000, description="Payment notes")


class PaymentRecordResponse(BaseModel):
    """Response model for payment recording with celebration data"""
    payment: PaymentHistoryResponse = Field(..., description="Payment details")
    debt: DebtResponse = Field(..., description="Updated debt details")
    celebration: Dict[str, Any] = Field(..., description="Celebration data for frontend")
    message: str = Field(..., description="Success message")




@router.get("/", response_model=List[DebtResponse])
async def get_user_debts(
    current_user: CurrentUser,
    active_only: bool = Query(True, description="Only return active debts"),
    debt_type: Optional[DebtType] = Query(None, description="Filter by debt type"),
    high_priority_only: bool = Query(False, description="Only return high priority debts"),
    sort_by: str = Query("due_date", description="Sort field (name, debt_type, current_balance, interest_rate, due_date)"),
    sort_order: str = Query("ASC", description="Sort order (ASC, DESC)")
) -> List[DebtResponse]:
    """
    Get all debts for the current user with filtering and sorting options.
    Returns debts in the exact format expected by the frontend.
    """
    debt_repo = DebtRepository()

    try:
        # Get user debts with filtering
        debts = await debt_repo.get_user_debts(
            user_id=current_user.id,
            include_inactive=not active_only
        )

        # Apply additional filters
        if debt_type:
            debts = [d for d in debts if d.debt_type == debt_type]

        if high_priority_only:
            debts = [d for d in debts if d.is_high_priority]

        # Apply sorting
        def get_sort_key(debt):
            if sort_by == "name":
                return debt.name.lower() if debt.name else ""
            elif sort_by == "debt_type":
                return debt.debt_type.value if debt.debt_type else ""
            elif sort_by == "current_balance":
                return debt.current_balance or 0
            elif sort_by == "interest_rate":
                return debt.interest_rate or 0
            elif sort_by == "due_date":
                return debt.due_date or date.max
            else:
                return debt.due_date or date.max

        reverse_order = sort_order.upper() == "DESC"
        debts.sort(key=get_sort_key, reverse=reverse_order)

        # Convert to frontend-compatible response format
        debt_responses = [DebtResponse.from_debt_in_db(debt) for debt in debts]

        return debt_responses

    except Exception as e:
        logger.error(f"[DEBT] Failed to retrieve debts for user {current_user.id}: {type(e).__name__}: {str(e)}")
        logger.error(f"[DEBT] Full error traceback:", exc_info=True)
        raise HTTPException(
            status_code=status.HTTP_500_INTERNAL_SERVER_ERROR,
            detail=f"Failed to retrieve debts: {str(e)}"
        )


@router.post("/", response_model=DebtResponse, status_code=status.HTTP_201_CREATED)
async def create_debt(
    debt_request: DebtCreateRequest,
    current_user: CurrentUser,
    ai_cache_service: AIInsightsCacheService = Depends(get_ai_cache_service)
) -> DebtResponse:
    """
    Create a new debt for the current user.
    Validates all input data and ensures proper relationships.
    """
    logger.info(f"[DEBT] Creating debt for user {current_user.id}: {debt_request.name}")
    debt_repo = DebtRepository()

    try:
        # Create DebtCreate model with user_id from authenticated user
        debt_data = DebtCreate(
            user_id=current_user.id,
            name=debt_request.name,
            debt_type=debt_request.debt_type,
            principal_amount=debt_request.principal_amount,
            current_balance=debt_request.current_balance,
            interest_rate=debt_request.interest_rate,
            is_variable_rate=debt_request.is_variable_rate,
            minimum_payment=debt_request.minimum_payment,
            due_date=debt_request.due_date,
            lender=debt_request.lender,
            remaining_term_months=debt_request.remaining_term_months,
            is_tax_deductible=debt_request.is_tax_deductible,
            payment_frequency=debt_request.payment_frequency,
            is_high_priority=debt_request.is_high_priority,
            notes=debt_request.notes
        )

        # Create the debt
        logger.debug(f"[DEBT] Calling repository to create debt for user {current_user.id}")
        new_debt = await debt_repo.create_debt(debt_data)

        if not new_debt:
            raise HTTPException(
                status_code=status.HTTP_500_INTERNAL_SERVER_ERROR,
                detail="Failed to create debt"
            )

        logger.info(f"[DEBT] Successfully created debt {new_debt.id} for user {current_user.id}")

        # Invalidate AI insights cache since debt portfolio has changed
        # This is isolated and won't affect the main operation
        logger.debug(f"[DEBT] Attempting cache invalidation for user {current_user.id}")
        cache_success = await safe_invalidate_user_cache(ai_cache_service, current_user.id)
        if cache_success:
            logger.debug(f"[DEBT] Cache invalidation successful for user {current_user.id}")
        else:
            logger.warning(f"[DEBT] Cache invalidation failed for user {current_user.id}, but debt creation succeeded")

        logger.info(f"[DEBT] Debt creation completed successfully for user {current_user.id}")
        # Return frontend-compatible response
        return DebtResponse.from_debt_in_db(new_debt)

    except HTTPException:
        raise
    except Exception as e:
        logger.error(f"[DEBT] Failed to create debt for user {current_user.id}: {type(e).__name__}: {str(e)}")
        logger.error(f"[DEBT] Full error traceback:", exc_info=True)
        raise HTTPException(
            status_code=status.HTTP_500_INTERNAL_SERVER_ERROR,
            detail=f"Failed to create debt: {str(e)}"
        )


@router.get("/summary", response_model=AnalyticsDebtSummaryResponse)
async def get_debt_summary(
    current_user: CurrentUser
) -> AnalyticsDebtSummaryResponse:
    """
    Get comprehensive debt summary for dashboard.
    Includes totals, averages, and upcoming payments.
    """
    debt_repo = DebtRepository()

    try:
        # Get debt summary data - this returns a DebtSummaryResponse object, not a dict
        summary_data = await debt_repo.get_debt_summary(current_user.id)

        # Get all active debts to calculate upcoming payments
        debts = await debt_repo.get_user_debts(
            user_id=current_user.id,
            include_inactive=False
        )

        # Calculate upcoming payments (due in next 7 days)
        today = date.today()
        next_week = today + timedelta(days=7)
        upcoming_payments_count = sum(
            1 for debt in debts
            if debt.due_date and today <= debt.due_date <= next_week
        )

        # Use attribute access instead of dict access since summary_data is a DebtSummaryResponse object
        return AnalyticsDebtSummaryResponse(
            total_debt=summary_data.total_debt,
            total_interest_paid=0.0,  # TODO: Calculate actual interest paid from payment history
            total_minimum_payments=summary_data.total_minimum_payments,
            average_interest_rate=summary_data.average_interest_rate,
            debt_count=summary_data.debt_count,
            high_priority_count=summary_data.high_priority_count,
            upcomingPaymentsCount=upcoming_payments_count  # Use camelCase to match frontend
        )

    except Exception as e:
        logger.error(f"[DEBT] Failed to get debt summary for user {current_user.id}: {type(e).__name__}: {str(e)}")
        logger.error(f"[DEBT] Full error traceback:", exc_info=True)
        raise HTTPException(
            status_code=status.HTTP_500_INTERNAL_SERVER_ERROR,
            detail=f"Failed to get debt summary: {str(e)}"
        )


@router.get("/reminders", response_model=List[Dict[str, Any]])
async def get_payment_reminders(
    current_user: CurrentUser,
    days_ahead: int = Query(7, description="Number of days to look ahead for reminders")
) -> List[Dict[str, Any]]:
    """
    Get payment reminders for upcoming due dates.
    """
    debt_repo = DebtRepository()

    try:
        # Get active debts
        debts = await debt_repo.get_user_debts(current_user.id, include_inactive=False)

        # Find debts with due dates within the specified period
        today = date.today()
        cutoff_date = today + timedelta(days=days_ahead)

        reminders = []
        for debt in debts:
            if debt.due_date:
                due_date = debt.due_date
                if today <= due_date <= cutoff_date:
                    days_until_due = (due_date - today).days

                    reminder = {
                        "debt_id": str(debt.id),
                        "debt_name": debt.name,
                        "lender": debt.lender,
                        "due_date": debt.due_date,
                        "minimum_payment": debt.minimum_payment,
                        "days_until_due": days_until_due,
                        "urgency": "overdue" if days_until_due < 0 else "due_soon" if days_until_due <= 3 else "upcoming"
                    }
                    reminders.append(reminder)

        # Sort by due date (soonest first)
        reminders.sort(key=lambda x: x["due_date"])

        return reminders

    except Exception as e:
        raise HTTPException(
            status_code=status.HTTP_500_INTERNAL_SERVER_ERROR,
            detail=f"Failed to get payment reminders: {str(e)}"
        )


@router.get("/{debt_id}", response_model=DebtResponse)
async def get_debt(
    debt_id: UUID,
    current_user: CurrentUser
) -> DebtResponse:
    """
    Get a specific debt by ID.
    Ensures user can only access their own debts.
    """
    debt_repo = DebtRepository()

    try:
        # Get the debt
        debt = await debt_repo.get_by_id(debt_id)

        if not debt:
            raise HTTPException(
                status_code=status.HTTP_404_NOT_FOUND,
                detail="Debt not found"
            )

        # Verify ownership
        if debt.user_id != current_user.id:
            raise HTTPException(
                status_code=status.HTTP_403_FORBIDDEN,
                detail="Not authorized to access this debt"
            )

        # Verify debt is active
        if not debt.is_active:
            raise HTTPException(
                status_code=status.HTTP_410_GONE,
                detail="Debt is no longer active"
            )

        # Return frontend-compatible response
        return DebtResponse.from_debt_in_db(debt)

    except HTTPException:
        raise
    except Exception as e:
        raise HTTPException(
            status_code=status.HTTP_500_INTERNAL_SERVER_ERROR,
            detail=f"Failed to retrieve debt: {str(e)}"
        )


@router.put("/{debt_id}", response_model=DebtResponse)
async def update_debt(
    debt_id: UUID,
    debt_update: DebtUpdate,
    current_user: CurrentUser,
    ai_cache_service: AIInsightsCacheService = Depends(get_ai_cache_service)
) -> DebtResponse:
    """
    Update an existing debt.
    Validates ownership and ensures data consistency.
    """
    debt_repo = DebtRepository()

    try:
        # Verify debt exists and user owns it
        existing_debt = await debt_repo.get_by_id(debt_id)

        if not existing_debt:
            raise HTTPException(
                status_code=status.HTTP_404_NOT_FOUND,
                detail="Debt not found"
            )

        if existing_debt.user_id != current_user.id:
            raise HTTPException(
                status_code=status.HTTP_403_FORBIDDEN,
                detail="Not authorized to update this debt"
            )

        # Update the debt - Handle both dict and Pydantic model cases
        try:
            if hasattr(debt_update, 'model_dump'):
                update_data = debt_update.model_dump(exclude_unset=True)
            elif hasattr(debt_update, 'dict'):
                update_data = debt_update.dict(exclude_unset=True)
            else:
                # If debt_update is already a dict, use it directly
                update_data = debt_update if isinstance(debt_update, dict) else dict(debt_update)
        except AttributeError:
            # Fallback for any edge cases
            update_data = debt_update if isinstance(debt_update, dict) else dict(debt_update)

        updated_debt = await debt_repo.update_debt(debt_id, update_data)

        if not updated_debt:
            raise HTTPException(
                status_code=status.HTTP_500_INTERNAL_SERVER_ERROR,
                detail="Failed to update debt"
            )

        # Invalidate AI insights cache since debt portfolio has changed
        # This is isolated and won't affect the main operation
        logger.debug(f"[DEBT] Attempting cache invalidation for user {current_user.id} after update")
        cache_success = await safe_invalidate_user_cache(ai_cache_service, current_user.id)
        if cache_success:
            logger.debug(f"[DEBT] Cache invalidation successful for user {current_user.id} after update")
        else:
            logger.warning(f"[DEBT] Cache invalidation failed for user {current_user.id}, but debt update succeeded")

        # Return frontend-compatible response
        return DebtResponse.from_debt_in_db(updated_debt)

    except HTTPException:
        raise
    except Exception as e:
        raise HTTPException(
            status_code=status.HTTP_500_INTERNAL_SERVER_ERROR,
            detail=f"Failed to update debt: {str(e)}"
        )


@router.delete("/{debt_id}", status_code=status.HTTP_204_NO_CONTENT)
async def delete_debt(
    debt_id: UUID,
    current_user: CurrentUser,
    ai_cache_service: AIInsightsCacheService = Depends(get_ai_cache_service)
) -> None:
    """
    Soft delete a debt (mark as inactive).
    Ensures user can only delete their own debts.
    """
    debt_repo = DebtRepository()

    try:
        # Verify debt exists and user owns it
        existing_debt = await debt_repo.get_by_id(debt_id)

        if not existing_debt:
            raise HTTPException(
                status_code=status.HTTP_404_NOT_FOUND,
                detail="Debt not found"
            )

        if existing_debt.user_id != current_user.id:
            raise HTTPException(
                status_code=status.HTTP_403_FORBIDDEN,
                detail="Not authorized to delete this debt"
            )

        # Soft delete the debt
        success = await debt_repo.delete(debt_id)

        if not success:
            raise HTTPException(
                status_code=status.HTTP_500_INTERNAL_SERVER_ERROR,
                detail="Failed to delete debt"
            )

        # Invalidate AI insights cache since debt portfolio has changed
        # This is isolated and won't affect the main operation
        logger.debug(f"[DEBT] Attempting cache invalidation for user {current_user.id} after delete")
        cache_success = await safe_invalidate_user_cache(ai_cache_service, current_user.id)
        if cache_success:
            logger.debug(f"[DEBT] Cache invalidation successful for user {current_user.id} after delete")
        else:
            logger.warning(f"[DEBT] Cache invalidation failed for user {current_user.id}, but debt deletion succeeded")

    except HTTPException:
        raise
    except Exception as e:
        logger.error(f"[DEBT] Failed to delete debt for user {current_user.id}: {type(e).__name__}: {str(e)}")
        logger.error(f"[DEBT] Full error traceback:", exc_info=True)
        raise HTTPException(
            status_code=status.HTTP_500_INTERNAL_SERVER_ERROR,
            detail=f"Failed to delete debt: {str(e)}"
        )


@router.post("/{debt_id}/payment", response_model=PaymentRecordResponse)
async def record_payment(
    debt_id: UUID,
    payment_data: PaymentRecordRequest,
    current_user: CurrentUser,
    ai_cache_service: AIInsightsCacheService = Depends(get_ai_cache_service)
) -> PaymentRecordResponse:
    """
    Record a payment for a specific debt.
    Updates debt balance and triggers celebration system.
    """
    debt_repo = DebtRepository()
    payment_repo = PaymentRepository()

    try:
        # Verify debt exists and user owns it
        debt = await debt_repo.get_by_id(debt_id)

        if not debt:
            raise HTTPException(
                status_code=status.HTTP_404_NOT_FOUND,
                detail="Debt not found"
            )

        if debt.user_id != current_user.id:
            raise HTTPException(
                status_code=status.HTTP_403_FORBIDDEN,
                detail="Not authorized to make payments on this debt"
            )

        if not debt.is_active:
            raise HTTPException(
                status_code=status.HTTP_400_BAD_REQUEST,
                detail="Cannot make payments on inactive debt"
            )

        # Validate payment amount doesn't exceed balance
        if payment_data.amount > debt.current_balance:
            raise HTTPException(
                status_code=status.HTTP_400_BAD_REQUEST,
                detail="Payment amount cannot exceed current balance"
            )

        # Create payment record
        payment_create = PaymentCreate(
            debt_id=debt_id,
            user_id=current_user.id,
            amount=payment_data.amount,
            payment_date=payment_data.payment_date,
            principal_portion=payment_data.principal_portion,
            interest_portion=payment_data.interest_portion,
            notes=payment_data.notes,
            status=PaymentStatus.CONFIRMED
        )

        # Record payment (this also updates debt balance in transaction)
        payment = await payment_repo.create_payment(payment_create)

        if not payment:
            raise HTTPException(
                status_code=status.HTTP_500_INTERNAL_SERVER_ERROR,
                detail="Failed to record payment"
            )

        # Get updated debt
        updated_debt = await debt_repo.get_by_id(debt_id)

        # Generate celebration data
        celebration = await _generate_celebration_data(
            payment, updated_debt, debt.current_balance
        )

        # Invalidate AI insights cache since debt balance has changed
        # This is isolated and won't affect the main operation
        logger.debug(f"[PAYMENT] Attempting cache invalidation for user {current_user.id} after payment")
        cache_success = await safe_invalidate_user_cache(ai_cache_service, current_user.id)
        if cache_success:
            logger.debug(f"[PAYMENT] Cache invalidation successful for user {current_user.id} after payment")
        else:
            logger.warning(f"[PAYMENT] Cache invalidation failed for user {current_user.id}, but payment recording succeeded")

        # Convert to frontend-compatible responses
        payment_response = PaymentHistoryResponse.from_payment_in_db(payment)
        debt_response = DebtResponse.from_debt_in_db(updated_debt)

        return PaymentRecordResponse(
            payment=payment_response,
            debt=debt_response,
            celebration=celebration,
            message="Payment recorded successfully!"
        )

    except HTTPException:
        raise
    except Exception as e:
        logger.error(f"[PAYMENT] Failed to record payment for user {current_user.id}, debt {debt_id}: {type(e).__name__}: {str(e)}")
        logger.error(f"[PAYMENT] Full error traceback:", exc_info=True)
        raise HTTPException(
            status_code=status.HTTP_500_INTERNAL_SERVER_ERROR,
            detail=f"Failed to record payment: {str(e)}"
        )





async def _generate_celebration_data(
    payment, updated_debt, previous_balance: float
) -> Dict[str, Any]:
    """
    Generate celebration data based on payment impact.
    """
    celebration = {
        "should_celebrate": False,
        "celebration_type": "payment",
        "message": "",
        "confetti": False,
        "fireworks": False,
        "trophy": False
    }

    # Calculate payment impact
    payment_percentage = (payment.amount / previous_balance) * 100
    remaining_percentage = (updated_debt.current_balance / updated_debt.principal_amount) * 100

    # Determine celebration level
    if payment_percentage >= 50:  # Major payment
        celebration.update({
            "should_celebrate": True,
            "message": f"🎉 Amazing! You paid off {payment_percentage:.1f}% of your {updated_debt.name}!",
            "confetti": True,
            "fireworks": True
        })
    elif payment_percentage >= 25:  # Significant payment
        celebration.update({
            "should_celebrate": True,
            "message": f"🎊 Great job! You paid off {payment_percentage:.1f}% of your {updated_debt.name}!",
            "confetti": True
        })
    elif payment_percentage >= 10:  # Good payment
        celebration.update({
            "should_celebrate": True,
            "message": f"👍 Well done! You made a solid payment on your {updated_debt.name}!",
            "confetti": False
        })

    # Check for milestone achievements
    if remaining_percentage <= 25:  # Quarter paid off
        celebration["message"] += " 🌟 You're over 75% done!"
        celebration["trophy"] = True
    elif remaining_percentage <= 50:  # Half paid off
        celebration["message"] += " 🎯 Halfway there!"
        celebration["trophy"] = True

    # Check if debt is paid off
    if updated_debt.current_balance <= 0:
        celebration.update({
            "should_celebrate": True,
            "celebration_type": "debt_paid_off",
            "message": f"🎉🎊 CONGRATULATIONS! You paid off your {updated_debt.name} completely!",
            "confetti": True,
            "fireworks": True,
            "trophy": True
        })

    return celebration<|MERGE_RESOLUTION|>--- conflicted
+++ resolved
@@ -23,62 +23,16 @@
 from app.utils.auth import AuthUtils
 from app.services.ai_service import AIService
 from app.services.ai_insights_cache_service import AIInsightsCacheService
-<<<<<<< HEAD
-from app.databases.database import get_db, get_async_db_session
-=======
 from app.databases.database import get_db, get_sqlalchemy_session
->>>>>>> 64e95af2
 from sqlalchemy.ext.asyncio import AsyncSession
-import logging
 
 router = APIRouter()
-logger = logging.getLogger(__name__)
-
-
-<<<<<<< HEAD
-async def safe_invalidate_user_cache(ai_cache_service: AIInsightsCacheService, user_id: str) -> bool:
-    """
-    Safely invalidate user cache without affecting main operation.
-    Isolates cache errors to prevent session corruption.
-    Returns True if successful, False if failed.
-    """
-    try:
-        logger.info(f"[CACHE] Attempting cache invalidation for user {user_id}")
-        success = await ai_cache_service.invalidate_cache_for_user(user_id)
-        if success:
-            logger.info(f"[CACHE] Successfully invalidated cache for user {user_id}")
-            return True
-        else:
-            logger.warning(f"[CACHE] Cache invalidation returned False for user {user_id}")
-            return False
-    except Exception as e:
-        # Log the error with full details but don't propagate it
-        logger.error(f"[CACHE] Cache invalidation failed for user {user_id}: {type(e).__name__}: {str(e)}")
-        logger.error(f"[CACHE] Full error traceback:", exc_info=True)
-        # Cache failures should not affect the main operation - return False but continue
-        return False
-
-
-# Dependency injection - Fixed to use proper SQLAlchemy session
-async def get_ai_cache_service(
-    session: AsyncSession = Depends(get_async_db_session)
-) -> AIInsightsCacheService:
-    """
-    Get AI insights cache service instance with proper SQLAlchemy session.
-    Uses FastAPI dependency injection for proper session lifecycle management.
-    """
-    try:
-        logger.debug("Creating AI cache service with injected SQLAlchemy session")
-        return AIInsightsCacheService(session)
-    except Exception as e:
-        logger.error(f"Failed to create AI cache service: {e}")
-        raise
-=======
+
+
 # Dependency injection
 async def get_ai_cache_service(db_session: AsyncSession = Depends(get_sqlalchemy_session)) -> AIInsightsCacheService:
     """Get AI insights cache service instance"""
     return AIInsightsCacheService(db_session)
->>>>>>> 64e95af2
 
 
 # Request/Response models
@@ -154,8 +108,6 @@
         return debt_responses
 
     except Exception as e:
-        logger.error(f"[DEBT] Failed to retrieve debts for user {current_user.id}: {type(e).__name__}: {str(e)}")
-        logger.error(f"[DEBT] Full error traceback:", exc_info=True)
         raise HTTPException(
             status_code=status.HTTP_500_INTERNAL_SERVER_ERROR,
             detail=f"Failed to retrieve debts: {str(e)}"
@@ -172,7 +124,6 @@
     Create a new debt for the current user.
     Validates all input data and ensures proper relationships.
     """
-    logger.info(f"[DEBT] Creating debt for user {current_user.id}: {debt_request.name}")
     debt_repo = DebtRepository()
 
     try:
@@ -196,7 +147,6 @@
         )
 
         # Create the debt
-        logger.debug(f"[DEBT] Calling repository to create debt for user {current_user.id}")
         new_debt = await debt_repo.create_debt(debt_data)
 
         if not new_debt:
@@ -205,26 +155,20 @@
                 detail="Failed to create debt"
             )
 
-        logger.info(f"[DEBT] Successfully created debt {new_debt.id} for user {current_user.id}")
-
         # Invalidate AI insights cache since debt portfolio has changed
-        # This is isolated and won't affect the main operation
-        logger.debug(f"[DEBT] Attempting cache invalidation for user {current_user.id}")
-        cache_success = await safe_invalidate_user_cache(ai_cache_service, current_user.id)
-        if cache_success:
-            logger.debug(f"[DEBT] Cache invalidation successful for user {current_user.id}")
-        else:
-            logger.warning(f"[DEBT] Cache invalidation failed for user {current_user.id}, but debt creation succeeded")
-
-        logger.info(f"[DEBT] Debt creation completed successfully for user {current_user.id}")
+        try:
+            await ai_cache_service.invalidate_cache_for_user(current_user.id)
+        except Exception as e:
+            # Log cache invalidation error but don't fail the operation
+            print(f"Cache invalidation failed: {e}")
+            pass
+
         # Return frontend-compatible response
         return DebtResponse.from_debt_in_db(new_debt)
 
     except HTTPException:
         raise
     except Exception as e:
-        logger.error(f"[DEBT] Failed to create debt for user {current_user.id}: {type(e).__name__}: {str(e)}")
-        logger.error(f"[DEBT] Full error traceback:", exc_info=True)
         raise HTTPException(
             status_code=status.HTTP_500_INTERNAL_SERVER_ERROR,
             detail=f"Failed to create debt: {str(e)}"
@@ -271,8 +215,6 @@
         )
 
     except Exception as e:
-        logger.error(f"[DEBT] Failed to get debt summary for user {current_user.id}: {type(e).__name__}: {str(e)}")
-        logger.error(f"[DEBT] Full error traceback:", exc_info=True)
         raise HTTPException(
             status_code=status.HTTP_500_INTERNAL_SERVER_ERROR,
             detail=f"Failed to get debt summary: {str(e)}"
@@ -425,13 +367,12 @@
             )
 
         # Invalidate AI insights cache since debt portfolio has changed
-        # This is isolated and won't affect the main operation
-        logger.debug(f"[DEBT] Attempting cache invalidation for user {current_user.id} after update")
-        cache_success = await safe_invalidate_user_cache(ai_cache_service, current_user.id)
-        if cache_success:
-            logger.debug(f"[DEBT] Cache invalidation successful for user {current_user.id} after update")
-        else:
-            logger.warning(f"[DEBT] Cache invalidation failed for user {current_user.id}, but debt update succeeded")
+        try:
+            await ai_cache_service.invalidate_cache_for_user(current_user.id)
+        except Exception as e:
+            # Log cache invalidation error but don't fail the operation
+            print(f"Cache invalidation failed: {e}")
+            pass
 
         # Return frontend-compatible response
         return DebtResponse.from_debt_in_db(updated_debt)
@@ -483,19 +424,16 @@
             )
 
         # Invalidate AI insights cache since debt portfolio has changed
-        # This is isolated and won't affect the main operation
-        logger.debug(f"[DEBT] Attempting cache invalidation for user {current_user.id} after delete")
-        cache_success = await safe_invalidate_user_cache(ai_cache_service, current_user.id)
-        if cache_success:
-            logger.debug(f"[DEBT] Cache invalidation successful for user {current_user.id} after delete")
-        else:
-            logger.warning(f"[DEBT] Cache invalidation failed for user {current_user.id}, but debt deletion succeeded")
+        try:
+            await ai_cache_service.invalidate_cache_for_user(current_user.id)
+        except Exception as e:
+            # Log cache invalidation error but don't fail the operation
+            print(f"Cache invalidation failed: {e}")
+            pass
 
     except HTTPException:
         raise
     except Exception as e:
-        logger.error(f"[DEBT] Failed to delete debt for user {current_user.id}: {type(e).__name__}: {str(e)}")
-        logger.error(f"[DEBT] Full error traceback:", exc_info=True)
         raise HTTPException(
             status_code=status.HTTP_500_INTERNAL_SERVER_ERROR,
             detail=f"Failed to delete debt: {str(e)}"
@@ -575,13 +513,12 @@
         )
 
         # Invalidate AI insights cache since debt balance has changed
-        # This is isolated and won't affect the main operation
-        logger.debug(f"[PAYMENT] Attempting cache invalidation for user {current_user.id} after payment")
-        cache_success = await safe_invalidate_user_cache(ai_cache_service, current_user.id)
-        if cache_success:
-            logger.debug(f"[PAYMENT] Cache invalidation successful for user {current_user.id} after payment")
-        else:
-            logger.warning(f"[PAYMENT] Cache invalidation failed for user {current_user.id}, but payment recording succeeded")
+        try:
+            await ai_cache_service.invalidate_cache_for_user(current_user.id)
+        except Exception as e:
+            # Log cache invalidation error but don't fail the operation
+            print(f"Cache invalidation failed: {e}")
+            pass
 
         # Convert to frontend-compatible responses
         payment_response = PaymentHistoryResponse.from_payment_in_db(payment)
@@ -597,8 +534,6 @@
     except HTTPException:
         raise
     except Exception as e:
-        logger.error(f"[PAYMENT] Failed to record payment for user {current_user.id}, debt {debt_id}: {type(e).__name__}: {str(e)}")
-        logger.error(f"[PAYMENT] Full error traceback:", exc_info=True)
         raise HTTPException(
             status_code=status.HTTP_500_INTERNAL_SERVER_ERROR,
             detail=f"Failed to record payment: {str(e)}"
