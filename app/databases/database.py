--- conflicted
+++ resolved
@@ -8,11 +8,7 @@
 import logging
 from contextlib import asynccontextmanager
 from typing import AsyncGenerator, Optional
-<<<<<<< HEAD
-from sqlalchemy.ext.asyncio import create_async_engine, AsyncSession, async_sessionmaker
-=======
 from sqlalchemy.ext.asyncio import AsyncSession, create_async_engine, AsyncEngine, async_sessionmaker
->>>>>>> 64e95af2
 from sqlalchemy.orm import declarative_base
 from app.configs.config import settings
 
@@ -34,17 +30,6 @@
 
     def _build_connection_string(self) -> str:
         """Build the PostgreSQL connection string from settings."""
-<<<<<<< HEAD
-        if settings.DATABASE_URL:
-            # Use DATABASE_URL if provided (production)
-            return settings.DATABASE_URL
-        else:
-            # Build from individual components (development)
-            return (
-                f"postgresql://{settings.DB_USER}:{settings.DB_PASSWORD}"
-                f"@{settings.DB_HOST}:{settings.DB_PORT}/{settings.DB_NAME}"
-            )
-=======
         return (
             f"postgresql://{settings.DB_USER}:{settings.DB_PASSWORD}"
             f"@{settings.DB_HOST}:{settings.DB_PORT}/{settings.DB_NAME}"
@@ -56,7 +41,6 @@
             f"postgresql+asyncpg://{settings.DB_USER}:{settings.DB_PASSWORD}"
             f"@{settings.DB_HOST}:{settings.DB_PORT}/{settings.DB_NAME}"
         )
->>>>>>> 64e95af2
     
     async def create_pool(self) -> None:
         """
@@ -64,28 +48,17 @@
         Uses settings from config for pool size and connection parameters.
         """
         try:
-            if settings.DATABASE_URL:
-                # Use DATABASE_URL for production (Render, Heroku, etc.)
-                self.pool = await asyncpg.create_pool(
-                    dsn=settings.DATABASE_URL,
-                    min_size=settings.DB_MIN_SIZE,
-                    max_size=settings.DB_MAX_SIZE,
-                    command_timeout=60,
-                )
-                logger.info(f"Database pool created from DATABASE_URL with {settings.DB_MIN_SIZE}-{settings.DB_MAX_SIZE} connections")
-            else:
-                # Use individual connection parameters for development
-                self.pool = await asyncpg.create_pool(
-                    host=settings.DB_HOST,
-                    port=settings.DB_PORT,
-                    user=settings.DB_USER,
-                    password=settings.DB_PASSWORD,
-                    database=settings.DB_NAME,
-                    min_size=settings.DB_MIN_SIZE,
-                    max_size=settings.DB_MAX_SIZE,
-                    command_timeout=60,
-                )
-                logger.info(f"Database pool created with individual params: {settings.DB_MIN_SIZE}-{settings.DB_MAX_SIZE} connections")
+            self.pool = await asyncpg.create_pool(
+                host=settings.DB_HOST,
+                port=settings.DB_PORT,
+                user=settings.DB_USER,
+                password=settings.DB_PASSWORD,
+                database=settings.DB_NAME,
+                min_size=settings.DB_MIN_SIZE,
+                max_size=settings.DB_MAX_SIZE,
+                command_timeout=60,
+            )
+            logger.info(f"Database pool created successfully with {settings.DB_MIN_SIZE}-{settings.DB_MAX_SIZE} connections")
         except Exception as e:
             logger.error(f"Failed to create database pool: {e}")
             raise
@@ -226,45 +199,6 @@
 # Global database manager instance
 db_manager = DatabaseManager()
 
-# SQLAlchemy setup for AI cache service
-def get_sqlalchemy_url() -> str:
-    """Get SQLAlchemy-compatible database URL"""
-    if settings.DATABASE_URL:
-        # Convert postgres:// to postgresql+asyncpg://
-        url = settings.DATABASE_URL.replace("postgresql://", "postgresql+asyncpg://")
-        return url.replace("postgres://", "postgresql+asyncpg://")
-    else:
-        return (
-            f"postgresql+asyncpg://{settings.DB_USER}:{settings.DB_PASSWORD}"
-            f"@{settings.DB_HOST}:{settings.DB_PORT}/{settings.DB_NAME}"
-        )
-
-# Create async engine and session maker
-async_engine = None
-async_session_maker = None
-
-def init_sqlalchemy():
-    """Initialize SQLAlchemy engine and session maker"""
-    global async_engine, async_session_maker
-
-    if async_engine is None:
-        sqlalchemy_url = get_sqlalchemy_url()
-        async_engine = create_async_engine(
-            sqlalchemy_url,
-            pool_pre_ping=True,
-            pool_recycle=300,
-            echo=False,  # Set to True for SQL debugging
-        )
-        async_session_maker = async_sessionmaker(
-            async_engine,
-            class_=AsyncSession,
-            expire_on_commit=False,
-        )
-        logger.info("SQLAlchemy engine initialized successfully")
-
-# Declarative base for SQLAlchemy models
-Base = declarative_base()
-
 
 async def get_db_connection() -> AsyncGenerator[asyncpg.Connection, None]:
     """
@@ -276,73 +210,19 @@
 
 async def init_database() -> None:
     """
-<<<<<<< HEAD
-    Initialize the database connection pool and SQLAlchemy engine.
-    Should be called during application startup.
-    """
-    await db_manager.create_pool()
-    init_sqlalchemy()
-    logger.info("✅ Database connection pool and SQLAlchemy engine initialized successfully")
-=======
     Initialize the database connection pools.
     Should be called during application startup.
     """
     await db_manager.create_pool()
     await db_manager.create_sqlalchemy_engine()
->>>>>>> 64e95af2
 
 
 async def close_database() -> None:
     """
-    Close the database connection pool and SQLAlchemy engine.
+    Close the database connection pool.
     Should be called during application shutdown.
     """
-    global async_engine
-
     await db_manager.close_pool()
-
-    if async_engine is not None:
-        await async_engine.dispose()
-        logger.info("SQLAlchemy engine disposed")
-
-
-async def get_async_db_session() -> AsyncGenerator[AsyncSession, None]:
-    """
-    Dependency function for FastAPI to get SQLAlchemy AsyncSession.
-    Used for AI cache service and other SQLAlchemy operations.
-    Handles GeneratorExit properly to prevent session state conflicts.
-    """
-    if async_session_maker is None:
-        init_sqlalchemy()
-
-    session = async_session_maker()
-    try:
-        yield session
-    except GeneratorExit:
-        # Handle FastAPI dependency cleanup gracefully
-        try:
-            await session.rollback()
-        except Exception as rollback_error:
-            logger.warning(f"Error during session rollback on GeneratorExit: {rollback_error}")
-        try:
-            await session.close()
-        except Exception as close_error:
-            logger.warning(f"Error during session close on GeneratorExit: {close_error}")
-        raise
-    except Exception as e:
-        logger.error(f"Database session error: {e}")
-        try:
-            await session.rollback()
-        except Exception as rollback_error:
-            logger.error(f"Error during rollback: {rollback_error}")
-        raise
-    finally:
-        # Ensure session is properly closed
-        try:
-            if not session.is_closed:
-                await session.close()
-        except Exception as close_error:
-            logger.warning(f"Error during final session close: {close_error}")
 
 
 # Compatibility layer for existing routes expecting SupabaseDB interface
