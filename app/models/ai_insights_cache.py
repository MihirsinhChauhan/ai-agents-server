"""AI Insights Cache Models

Database models for caching AI insights to improve performance and reduce API calls.
"""

from sqlalchemy import Column, String, Integer, Float, Text, ForeignKey, TIMESTAMP, func
from sqlalchemy.dialects.postgresql import UUID, JSONB
from sqlalchemy.orm import relationship
from sqlalchemy.ext.declarative import declarative_base
from datetime import datetime, timedelta
from uuid import UUID as PyUUID, uuid4
import hashlib
import json
from typing import Dict, List, Any, Optional

from app.models.base import Base


class AIInsightsCache(Base):
    """
    Cache table for AI insights to avoid regenerating expensive AI analysis.

    This table stores complete AI analysis results including debt analysis,
    recommendations, and metadata to provide instant responses to users.
    """
    __tablename__ = "ai_insights_cache"

    id = Column(UUID(as_uuid=True), primary_key=True, default=uuid4)
    user_id = Column(UUID(as_uuid=True), ForeignKey("users.id", ondelete="CASCADE"), nullable=False)

    # Core AI insights data (stored as JSONB for efficient querying)
    debt_analysis = Column(JSONB, nullable=False, comment="Debt analysis results from AI")
    recommendations = Column(JSONB, nullable=False, comment="AI-generated recommendations array")
    ai_metadata = Column(JSONB, default=dict, comment="Processing metadata and quality scores")

    # Cache management fields
    cache_key = Column(String(255), nullable=False, comment="Hash of user's debt portfolio for invalidation")
    generated_at = Column(TIMESTAMP, default=func.current_timestamp(), comment="When AI analysis was performed")
    expires_at = Column(TIMESTAMP, nullable=False, comment="Cache expiration time")

    # Version and status tracking
    version = Column(Integer, default=1, comment="Schema version for migrations")
    status = Column(String(20), default="completed", comment="Cache entry status")

    # Performance and debugging info
    processing_time = Column(Float, nullable=True, comment="Time taken to generate insights (seconds)")
    ai_model_used = Column(String(100), nullable=True, comment="AI model used for generation")
    error_log = Column(Text, nullable=True, comment="Error details if generation failed")

<<<<<<< HEAD
    # Relationship temporarily removed to avoid import issues
    # user = relationship("User", back_populates="ai_insights_cache")
=======
    # Relationship with lazy loading to avoid import issues
    user = relationship("User", back_populates="ai_insights_cache", lazy="select")
>>>>>>> 64e95af2

    @classmethod
    def generate_cache_key(cls, user_id: PyUUID, debt_data: List[Dict[str, Any]]) -> str:
        """
        Generate a cache key based on user's debt portfolio.

        This key changes when debts are modified, triggering cache invalidation.
        """
        # Sort debts by ID for consistent hashing
        sorted_debts = sorted(debt_data, key=lambda x: str(x.get('id', '')))

        # Create hash from relevant debt data
        debt_signature = {
            'user_id': str(user_id),
            'debts': [
                {
                    'id': str(debt.get('id', '')),
                    'balance': debt.get('current_balance', 0),
                    'interest_rate': debt.get('interest_rate', 0),
                    'minimum_payment': debt.get('minimum_payment', 0),
                    'debt_type': debt.get('debt_type', ''),
                }
                for debt in sorted_debts
            ]
        }

        # Generate SHA256 hash
        signature_str = json.dumps(debt_signature, sort_keys=True, default=str)
        return hashlib.sha256(signature_str.encode()).hexdigest()

    def is_expired(self) -> bool:
        """Check if cache entry has expired."""
        return datetime.utcnow() > self.expires_at

    def is_valid(self, current_cache_key: str) -> bool:
        """Check if cache entry is valid (not expired and key matches)."""
        return not self.is_expired() and self.cache_key == current_cache_key

    @classmethod
    def get_default_ttl(cls) -> timedelta:
        """Get default cache TTL (7 days)."""
        return timedelta(days=7)

    def to_response_dict(self) -> Dict[str, Any]:
        """Convert cache entry to API response format."""
        return {
            "debt_analysis": self.debt_analysis,
            "recommendations": self.recommendations,
            "metadata": {
                **self.ai_metadata,
                "processing_time": self.processing_time or 0.0,
                "fallback_used": self.ai_metadata.get("fallback_used", False),
                "errors": self.ai_metadata.get("errors", []),
                "generated_at": self.generated_at.isoformat(),
                "cached": True,
                "expires_at": self.expires_at.isoformat(),
                "ai_model_used": self.ai_model_used,
                "cache_version": self.version,
            }
        }


class AIProcessingQueue(Base):
    """
    Queue for background AI processing tasks.

    This table manages background generation of AI insights to avoid blocking
    user requests and provide better rate limiting control.
    """
    __tablename__ = "ai_processing_queue"

    id = Column(UUID(as_uuid=True), primary_key=True, default=uuid4)
    user_id = Column(UUID(as_uuid=True), ForeignKey("users.id", ondelete="CASCADE"), nullable=False)

    # Task configuration
    task_type = Column(String(50), default="ai_insights", comment="Type of AI task to process")
    status = Column(String(20), default="queued", comment="Processing status")
    priority = Column(Integer, default=5, comment="Processing priority (1=highest, 10=lowest)")

    # Retry and error handling
    attempts = Column(Integer, default=0, comment="Number of processing attempts")
    max_attempts = Column(Integer, default=3, comment="Maximum retry attempts")
    error_log = Column(Text, nullable=True, comment="Error details from failed attempts")

    # Task data
    payload = Column(JSONB, default=dict, comment="Task-specific data and parameters")
    result = Column(JSONB, nullable=True, comment="Processing result data")

    # Timestamps
    created_at = Column(TIMESTAMP, default=func.current_timestamp())
    updated_at = Column(TIMESTAMP, default=func.current_timestamp(), onupdate=func.current_timestamp())
    started_at = Column(TIMESTAMP, nullable=True, comment="When processing started")
    completed_at = Column(TIMESTAMP, nullable=True, comment="When processing completed")

<<<<<<< HEAD
    # Relationship temporarily removed to avoid import issues
    # user = relationship("User")
=======
    # Relationship with lazy loading to avoid import issues
    user = relationship("User", back_populates="ai_processing_jobs", lazy="select")
>>>>>>> 64e95af2

    @property
    def processing_time(self) -> Optional[float]:
        """Calculate processing time if task is completed."""
        if self.started_at and self.completed_at:
            return (self.completed_at - self.started_at).total_seconds()
        return None

    @property
    def can_retry(self) -> bool:
        """Check if task can be retried."""
        return self.attempts < self.max_attempts and self.status in ["failed", "queued"]

    @property
    def is_stale(self, stale_threshold: timedelta = timedelta(hours=1)) -> bool:
        """Check if task has been processing for too long."""
        if self.status == "processing" and self.started_at:
            return datetime.utcnow() - self.started_at > stale_threshold
        return False

    def mark_started(self):
        """Mark task as started processing."""
        self.status = "processing"
        self.started_at = datetime.utcnow()
        self.updated_at = datetime.utcnow()

    def mark_completed(self, result: Dict[str, Any]):
        """Mark task as completed successfully."""
        self.status = "completed"
        self.result = result
        self.completed_at = datetime.utcnow()
        self.updated_at = datetime.utcnow()

    def mark_failed(self, error_message: str):
        """Mark task as failed and increment attempts."""
        self.status = "failed"
        self.attempts += 1
        self.error_log = error_message
        self.updated_at = datetime.utcnow()

        # Reset to queued if can retry
        if self.can_retry:
            self.status = "queued"

    def to_dict(self) -> Dict[str, Any]:
        """Convert queue entry to dictionary."""
        return {
            "id": str(self.id),
            "user_id": str(self.user_id),
            "task_type": self.task_type,
            "status": self.status,
            "priority": self.priority,
            "attempts": self.attempts,
            "max_attempts": self.max_attempts,
            "payload": self.payload,
            "result": self.result,
            "created_at": self.created_at.isoformat() if self.created_at else None,
            "started_at": self.started_at.isoformat() if self.started_at else None,
            "completed_at": self.completed_at.isoformat() if self.completed_at else None,
            "processing_time": self.processing_time,
        }


# Update User model to include relationship (add to existing User model)
"""
Add this to your existing User model:

# AI insights cache relationship
ai_insights_cache = relationship("AIInsightsCache", back_populates="user", cascade="all, delete-orphan")
"""<|MERGE_RESOLUTION|>--- conflicted
+++ resolved
@@ -47,13 +47,8 @@
     ai_model_used = Column(String(100), nullable=True, comment="AI model used for generation")
     error_log = Column(Text, nullable=True, comment="Error details if generation failed")
 
-<<<<<<< HEAD
-    # Relationship temporarily removed to avoid import issues
-    # user = relationship("User", back_populates="ai_insights_cache")
-=======
     # Relationship with lazy loading to avoid import issues
     user = relationship("User", back_populates="ai_insights_cache", lazy="select")
->>>>>>> 64e95af2
 
     @classmethod
     def generate_cache_key(cls, user_id: PyUUID, debt_data: List[Dict[str, Any]]) -> str:
@@ -148,13 +143,8 @@
     started_at = Column(TIMESTAMP, nullable=True, comment="When processing started")
     completed_at = Column(TIMESTAMP, nullable=True, comment="When processing completed")
 
-<<<<<<< HEAD
-    # Relationship temporarily removed to avoid import issues
-    # user = relationship("User")
-=======
     # Relationship with lazy loading to avoid import issues
     user = relationship("User", back_populates="ai_processing_jobs", lazy="select")
->>>>>>> 64e95af2
 
     @property
     def processing_time(self) -> Optional[float]:
