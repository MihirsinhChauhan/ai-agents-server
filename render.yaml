--- conflicted
+++ resolved
@@ -3,17 +3,12 @@
     name: debtease-server
     env: python
     plan: free
-<<<<<<< HEAD
-    buildCommand: pip install -e .[prod] && python run_migrations.py
-    startCommand: gunicorn app.main:app -w 2 -k uvicorn.workers.UvicornWorker --bind 0.0.0.0:$PORT
-=======
     buildCommand: |
       pip install --upgrade pip
       pip install .
       pip install ".[prod]"
     startCommand: uvicorn app.main:app --host 0.0.0.0 --port $PORT --workers 1
     healthCheckPath: /health
->>>>>>> 64e95af2
     envVars:
       - key: PYTHON_VERSION
         value: 3.11.9
@@ -29,10 +24,6 @@
           property: connectionString
       - key: ENVIRONMENT
         value: production
-<<<<<<< HEAD
-      - key: JWT_SECRET
-        generateValue: true
-=======
       - key: LOG_LEVEL
         value: info
       - key: DEBUG
@@ -49,7 +40,6 @@
         value: 100
       - key: RATE_LIMIT_WINDOW
         value: 60
->>>>>>> 64e95af2
 
 databases:
   - name: debtease-db
